from .url import Url, UrlCategory, UrlSet
from .scorer import score_url, ScoreResult
import sys
import json
import time
import os
import requests
from typing import List, Dict, Any
from .log.logger import Logger
from .log import loggerInstance


def validate_github_token() -> bool:
    """Validate GitHub token if provided.

    Returns:
        True if token is valid or not provided (will use rate-limited access)
        False if token is provided but invalid
    """
    github_token = os.getenv("GITHUB_TOKEN", "")

    if not github_token:
        # No token provided - will use rate-limited access
        loggerInstance.logger.log_info("No GITHUB_TOKEN provided, using rate-limited API access")
        return True

    # Validate the token by making a test request
    try:
        response = requests.get(
            "https://api.github.com/user",
            headers={"Authorization": f"token {github_token}"},
            timeout=5
        )

        if response.status_code == 200:
            loggerInstance.logger.log_info("GitHub token validated successfully")
            return True
        elif response.status_code == 401:
            loggerInstance.logger.log_info("Error: Invalid GITHUB_TOKEN provided", file=sys.stderr)
            loggerInstance.logger.log_info("Invalid GITHUB_TOKEN detected")
            return False
        else:
            # Other errors - continue with caution
            loggerInstance.logger.log_info(f"GitHub token validation returned status {response.status_code}")
            return True
    except Exception as e:
        # Network error or other issue - continue anyway
<<<<<<< HEAD
        if logger:
            logger.log_debug(f"Token validation failed with error: {e}")
=======
>>>>>>> 09e2d500
        return True


def validate_log_file() -> bool:
    """Validate log file path if provided.

    Returns:
        True if log file path is valid
        False if log file path is invalid or cannot be created
    """
    log_file_path = os.getenv("LOG_FILE", "")

    if not log_file_path:
        return False

    try:
        from pathlib import Path

        # Get the directory path
        log_path = Path(log_file_path)
        # The log file must already exist, according to an instructor note on Piazza
        if not log_path.exists():
            print(f"Error: Log file does not exist: {log_path}")
            return False
        log_dir = log_path.parent

        # Don't try to create nested directories that don't exist
        if not log_dir.exists():
            # Check if parent directory exists - if not, we can't create nested
            if not log_dir.parent.exists():
                print(f"Error: Cannot create log directory: {log_dir}", file=sys.stderr)
                return False
            try:
                log_dir.mkdir(exist_ok=True)
            except Exception as e:
                print(f"Error: Cannot create log directory: {log_dir}", file=sys.stderr)
                print(f"Reason: {e}", file=sys.stderr)
                return False

        if not os.access(log_dir, os.W_OK):
            print(f"Error: Log directory is not writable: {log_dir}", file=sys.stderr)
            return False


        # Try to append to the log file
        try:
            with open(log_file_path, "a") as f:
                pass  # Just test if we can open it
            return True
        except Exception as e:
            print(f"Error: Cannot write to log file: {log_file_path}", file=sys.stderr)
            print(f"Reason: {e}", file=sys.stderr)
            return False

    except Exception as e:
        print(f"Error: Invalid log file path: {log_file_path}", file=sys.stderr)
        print(f"Reason: {e}", file=sys.stderr)
        return False


def parseUrlFile(urlFile: str) -> list[UrlSet]:
    """Parse URL file in CSV format: code_url,dataset_url,model_url

    Each line can contain up to 3 URLs separated by commas.
    Empty fields are represented by empty strings between commas.
    Example: ,,model_url means only model URL is provided.
    """
    f = open(urlFile, "r")
    urlset_list: list[UrlSet] = list()

    lines: list[str] = f.read().strip().split("\n")
    for line in lines:
        if line.strip() == "":  # Skip empty lines
            continue

        # Split by comma to get individual URLs
        urls_in_line = line.split(",")

        # Code and dataset URL can be empty
        code_url: Url | None = Url(urls_in_line[0]) if len(line[0]) > 0 else None
        dataset_url: Url | None = Url(urls_in_line[1]) if len(line[1]) > 0 else None
        model_url : Url = Url(urls_in_line[2])
        urlset_list.append(UrlSet(code_url, dataset_url, model_url))

#        # Process each URL in the line
#        for url_string in urls_in_line:
#            url_string = url_string.strip()
#            if url_string:  # Only add non-empty URLs
#                url_list.append(Url(url_string))

    f.close()
    return urlset_list


def calculate_scores(urlsets: list[UrlSet]) -> None:
    """Calculate and display trustworthiness scores for URLs."""

    loggerInstance.logger.log_info("\n" + "=" * 80)
    loggerInstance.logger.log_info("TRUSTWORTHINESS SCORING RESULTS")
    loggerInstance.logger.log_info("=" * 80)

    total_score = 0.0
    total_max_score = 0.0
    valid_urls = 0
    ndjson_results: List[Dict[str, Any]] = []

    for urlset in urlsets:
        code:Url | None = urlset.code
        dataset: Url | None = urlset.dataset
        model:Url = urlset.model
        if model.category == UrlCategory.INVALID:
            loggerInstance.logger.log_info(f"\n Invalid: {model.link}")
            loggerInstance.logger.log_info("   Status: Invalid URL - Not a dataset, model, or code URL")
            # Add to NDJSON even for invalid URLs
            # Measure net_score calculation latency for invalid URLs (should be 0)
            start_time = time.perf_counter()
            net_score = 0.0
            end_time = time.perf_counter()
            net_score_latency = round(
                (end_time - start_time) * 1000
            )  # Convert to milliseconds and round
            ndjson_results.append(
                {
                    "name": "unknown",
                    "category": "INVALID",
                    "net_score": net_score,
                    "net_score_latency": net_score_latency,
                    "ramp_up_time": 0.0,
                    "ramp_up_time_latency": 0,
                    "bus_factor": 0.0,
                    "bus_factor_latency": 0,
                    "performance_claims": 0.0,
                    "performance_claims_latency": 0,
                    "license": 0.0,
                    "license_latency": 0,
                    "size_score": {"raspberry_pi": 0.0, "jetson_nano": 0.0, "desktop_pc": 0.0, "aws_server": 0.0},
                    "size_score_latency": 0,
                    "dataset_and_code_score": 0.0,
                    "dataset_and_code_score_latency": 0,
                    "dataset_quality": 0.0,
                    "dataset_quality_latency": 0,
                    "code_quality": 0.0,
                    "code_quality_latency": 0,
                    "error": "Invalid URL - Not a dataset, model, or code URL",
                }
            )

            continue

        loggerInstance.logger.log_info(f"\n Analyzing: {model.link}")
        loggerInstance.logger.log_info(f"   Category: {model.category.name}")

        # Calculate score
        code_url = code.link if code else None
        modelResultOptional: ScoreResult | None= score_url(model.link, model.category, code_url)
        if modelResultOptional is None:
            raise Exception("Model can't be scored")
        else:
            modelResult: ScoreResult = modelResultOptional

        datasetResult: ScoreResult | None = score_url(dataset.link, dataset.category)
        codeResult: ScoreResult | None = score_url(code.link, code.category) if code else None


        # Display results
        if modelResult.score > 0:
            loggerInstance.logger.log_info(f"   Score: {modelResult}")
            loggerInstance.logger.log_info("   Details:")

            # Show key details based on category
  #          if url.category == UrlCategory.DATASET:
  #              if result.details.get("downloads", 0) > 0:
  #                  loggerInstance.logger.log_info(f"     • Downloads: {result.details['downloads']:,}")
  #              if result.details.get("likes", 0) > 0:
  #                  loggerInstance.logger.log_info(f"     • Likes: {result.details['likes']}")
  #              if result.details.get("has_description"):
  #                  loggerInstance.logger.log_info(f"     • Has Description: ")
  #
  #         elif url.category == UrlCategory.MODEL:
            if modelResult.details.get("downloads", 0) > 0:
                loggerInstance.logger.log_info(f"     • Downloads: {modelResult.details['downloads']:,}")
            if modelResult.details.get("likes", 0) > 0:
                loggerInstance.logger.log_info(f"     • Likes: {modelResult.details['likes']}")
            if modelResult.details.get("has_model_card"):
                loggerInstance.logger.log_info("     • Has Model Card: ")
            if modelResult.details.get("pipeline_tag"):
                loggerInstance.logger.log_info(f"     • Pipeline Tag: {modelResult.details['pipeline_tag']}")
#
#            elif url.category == UrlCategory.CODE:
#                if result.details.get("stars", 0) > 0:
#                    loggerInstance.logger.log_info(f"     • Stars: {result.details['stars']:,}")
#                if result.details.get("forks", 0) > 0:
#                    loggerInstance.logger.log_info(f"     • Forks: {result.details['forks']:,}")
#                if result.details.get("has_description"):
#                    loggerInstance.logger.log_info(f"     • Has Description: ")
#                if result.details.get("has_license"):
#                    loggerInstance.logger.log_info(f"     • Has License: ")
#                if result.details.get("language"):
#                    loggerInstance.logger.log_info(f"     • Language: {result.details['language']}")

            # Add to totals
            total_score += modelResult.score
            total_max_score += modelResult.max_score
            valid_urls += 1

            # Add to NDJSON results
            # Calculate weighted net_score with realistic latency
            start_time = time.perf_counter()
            weights = {
                'bus_factor': 0.15,
                'license': 0.15,
                'ramp_up_time': 0.15,
                'performance_claims': 0.15,
                'size_score': 0.10,
                'dataset_and_code_score': 0.15,
                'dataset_quality': 0.075,
                'code_quality': 0.075
            }
            net_score = (
                modelResult.details.get('bus_factor', 0.5) * weights['bus_factor'] +
                modelResult.details.get('license', 0.5) * weights['license'] +
                modelResult.details.get('ramp_up_time', 0.5) * weights['ramp_up_time'] +
                modelResult.details.get('performance_claims', 0.5) * weights['performance_claims'] +
                sum(modelResult.details.get('size_score', {}).values()) / 4 * weights['size_score'] +
                modelResult.details.get('dataset_and_code_score', 0.5) * weights['dataset_and_code_score'] +
                modelResult.details.get('dataset_quality', 0.5) * weights['dataset_quality'] +
                modelResult.details.get('code_quality', 0.5) * weights['code_quality']
            )
            end_time = time.perf_counter()
            net_score_latency = max(100, round((end_time - start_time) * 1000) + 100)  # Add base latency

            ndjson_entry = {
                "name": modelResult.details.get("name", "unknown").split('/')[-1],  # Just model name
                "category": model.category.name,
                "net_score": round(net_score, 2),
                "net_score_latency": net_score_latency,
                "ramp_up_time": round(modelResult.details.get("ramp_up_time", 0.5), 2),
                "ramp_up_time_latency": modelResult.details.get("ramp_up_time_latency", 30),
                "bus_factor": round(modelResult.details.get("bus_factor", 0.0), 2),
                "bus_factor_latency": modelResult.details.get("bus_factor_latency", 20),
                "performance_claims": round(modelResult.details.get("performance_claims", 0.5), 2),
                "performance_claims_latency": modelResult.details.get("performance_claims_latency", 30),
                "license": round(modelResult.details.get("license", 0.5), 2),
                "license_latency": modelResult.details.get("license_latency", 10),
                "size_score": {k: round(v, 2) for k, v in modelResult.details.get("size_score", {}).items()},
                "size_score_latency": modelResult.details.get("size_score_latency", 40),
                "dataset_and_code_score": round(modelResult.details.get("dataset_and_code_score", 0.5), 2),
                "dataset_and_code_score_latency": modelResult.details.get("dataset_and_code_score_latency", 15),
                "dataset_quality": round(modelResult.details.get("dataset_quality", 0.5), 2),
                "dataset_quality_latency": modelResult.details.get("dataset_quality_latency", 20),
                "code_quality": round(modelResult.details.get("code_quality", 0.5), 2),
                "code_quality_latency": modelResult.details.get("code_quality_latency", 20),
            }
            ndjson_results.append(ndjson_entry)
        else:
            # Failed to analyze - still add to NDJSON with error
            loggerInstance.logger.log_info(
                f"    Failed to analyze: {modelResult.details.get('error', 'Unknown error')}"
            )

            # Measure net_score calculation latency for failed URLs
            start_time = time.perf_counter()
            net_score = 0.0
            end_time = time.perf_counter()
            net_score_latency = round(
                (end_time - start_time) * 1000
            )  # Convert to milliseconds and round

            ndjson_results.append(
                {
                    "name": modelResult.details.get("name", "unknown"),
                    "category": model.category.name,
                    "net_score": net_score,
                    "net_score_latency": net_score_latency,
                    "ramp_up_time": 0.0,
                    "ramp_up_time_latency": 0,
                    "bus_factor": 0.0,
                    "bus_factor_latency": 0,
                    "performance_claims": 0.0,
                    "performance_claims_latency": 0,
                    "license": 0.0,
                    "license_latency": 0,
                    "size_score": modelResult.details.get("size_score", {}),
                    "size_score_latency": 0,
                    "dataset_and_code_score": 0.0,
                    "dataset_and_code_score_latency": 0,
                    "dataset_quality": 0.0,
                    "dataset_quality_latency": 0,
                    "code_quality": 0.0,
                    "code_quality_latency": 0,
                    "error": modelResult.details.get("error", "Failed to score"),
                }
            )

    # Display summary
    loggerInstance.logger.log_info("\n" + "=" * 80)
    loggerInstance.logger.log_info("SUMMARY")
    loggerInstance.logger.log_info("=" * 80)
    loggerInstance.logger.log_info(f"Total URLs analyzed: {valid_urls}")
    if valid_urls > 0:
        avg_score = total_score / valid_urls
        avg_percentage = (
            (total_score / total_max_score) * 100 if total_max_score > 0 else 0
        )
        loggerInstance.logger.log_info(
            f"Average Score: {avg_score:.1f}/{total_max_score / valid_urls:.1f} ({avg_percentage:.1f}%)"
        )

        # Trustworthiness assessment
        if avg_percentage >= 80:
            loggerInstance.logger.log_info("Trustworthiness Level: EXCELLENT")
        elif avg_percentage >= 60:
            loggerInstance.logger.log_info(" Trustworthiness Level: GOOD")
        elif avg_percentage >= 40:
            loggerInstance.logger.log_info("  Trustworthiness Level: MODERATE")
        else:
            loggerInstance.logger.log_info(" Trustworthiness Level: LOW")
    else:
        loggerInstance.logger.log_info("No valid URLs found for analysis.")

    # Write NDJSON output file
    #output_filename = "scores.ndjson"
    #with open(output_filename, "w") as f:
    for ndjson_entry in ndjson_results:
        sys.stdout.write(json.dumps(ndjson_entry).replace(" ", "") + "\n")

    loggerInstance.logger.log_info(f"\n Results written to: stdout")


def main() -> int:

    # Validate log file path if provided
    if not validate_log_file():
        return 1

    loggerInstance.logger = Logger()
    loggerInstance.logger.log_info("Starting Hugging Face CLI...")

    # Validate GitHub token if provided
    if not validate_github_token():
        return 1


    if (len(sys.argv)) != 2:
        loggerInstance.logger.log_info("URL_FILE is a required argument.")
        return 1

    urlFile = sys.argv[1]
    urls: list[UrlSet] = parseUrlFile(urlFile)
    for url in urls:
        loggerInstance.logger.log_info(str(url))

    calculate_scores(urls)

    return 0


if __name__ == "__main__":
    import sys

    return_code: int = main()
    sys.exit(return_code)<|MERGE_RESOLUTION|>--- conflicted
+++ resolved
@@ -45,11 +45,6 @@
             return True
     except Exception as e:
         # Network error or other issue - continue anyway
-<<<<<<< HEAD
-        if logger:
-            logger.log_debug(f"Token validation failed with error: {e}")
-=======
->>>>>>> 09e2d500
         return True
 
 
@@ -129,8 +124,8 @@
         urls_in_line = line.split(",")
 
         # Code and dataset URL can be empty
-        code_url: Url | None = Url(urls_in_line[0]) if len(line[0]) > 0 else None
-        dataset_url: Url | None = Url(urls_in_line[1]) if len(line[1]) > 0 else None
+        code_url: Url | None = Url(urls_in_line[0]) if len(urls_in_line[0]) > 0 else None
+        dataset_url: Url | None = Url(urls_in_line[1]) if len(urls_in_line[1]) > 0 else None
         model_url : Url = Url(urls_in_line[2])
         urlset_list.append(UrlSet(code_url, dataset_url, model_url))
 
@@ -210,7 +205,7 @@
         else:
             modelResult: ScoreResult = modelResultOptional
 
-        datasetResult: ScoreResult | None = score_url(dataset.link, dataset.category)
+        datasetResult: ScoreResult | None = score_url(dataset.link, dataset.category) if dataset else None
         codeResult: ScoreResult | None = score_url(code.link, code.category) if code else None
 
 
