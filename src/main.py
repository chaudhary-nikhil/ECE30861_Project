--- conflicted
+++ resolved
@@ -240,7 +240,6 @@
   #                  loggerInstance.logger.log_info(f"     - Has Description: ")
   #
   #         elif url.category == UrlCategory.MODEL:
-<<<<<<< HEAD
             if modelResult.details.get("downloads", 0) > 0:
                 loggerInstance.logger.log_info(f"     - Downloads: {modelResult.details['downloads']:,}")
             if modelResult.details.get("likes", 0) > 0:
@@ -249,16 +248,6 @@
                 loggerInstance.logger.log_info("     - Has Model Card: ")
             if modelResult.details.get("pipeline_tag"):
                 loggerInstance.logger.log_info(f"     - Pipeline Tag: {modelResult.details['pipeline_tag']}")
-=======
-            # if modelResult.details.get("downloads", 0) > 0:
-            #     loggerInstance.logger.log_info(f"     • Downloads: {modelResult.details['downloads']:,}")
-            # if modelResult.details.get("likes", 0) > 0:
-            #     loggerInstance.logger.log_info(f"     • Likes: {modelResult.details['likes']}")
-            # if modelResult.details.get("has_model_card"):
-            #     loggerInstance.logger.log_info("     • Has Model Card: ")
-            # if modelResult.details.get("pipeline_tag"):
-            #     loggerInstance.logger.log_info(f"     • Pipeline Tag: {modelResult.details['pipeline_tag']}")
->>>>>>> 0e800943
 #
 #            elif url.category == UrlCategory.CODE:
 #                if result.details.get("stars", 0) > 0:
