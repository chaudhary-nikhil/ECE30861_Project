--- conflicted
+++ resolved
@@ -48,7 +48,7 @@
 # A Url Set consists of a code (optional), dataset(optional) and model (required) URL
 class UrlSet:
     def __init__(self, code: Url | None, dataset: Url | None, model: Url):
-<<<<<<< HEAD
+    updateUrlSet
         self.code = code
         self.dataset = dataset
         self.model = model
@@ -56,15 +56,4 @@
             print("Invalid URLs passed to URL set. Ensure there is a code, dataset and model URL")
 
     def __str__(self) -> str:
-        return (str(self.code) + "\n" + str(self.dataset) + "\n" + str(self.model))
-=======
-        if (model.category != UrlCategory.MODEL) or (dataset is not None and dataset.category != UrlCategory.DATASET) or (code is not None and code.category != UrlCategory.CODE):
-            print("Invalid URLs passed to URL set. Ensure there is a code, dataset and model URL")
-        else:
-            self.code = code
-            self.dataset = dataset
-            self.model = model
-
-    def __str__(self) -> str:
-        return str(str(self.code) + "\n" + str(self.dataset) + "\n" + str(self.model))
->>>>>>> 50f04a89
+        return (str(self.code) + "\n" + str(self.dataset) + "\n" + str(self.model))