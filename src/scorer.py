"""
Simplified scoring framework for datasets, models, and code.
"""

from typing import Any, Optional, Dict
from dataclasses import dataclass
import requests
import re
from .url import UrlCategory
import time
import os
import tempfile
import shutil
from pathlib import Path
from .integrated_data_fetcher import IntegratedDataFetcher

# Try to import GitPython, fallback to subprocess if not available
try:
    import git
    GIT_PYTHON_AVAILABLE = True
except ImportError:
    import subprocess
    GIT_PYTHON_AVAILABLE = False



@dataclass
class ScoreResult:
    url: str
    category: UrlCategory
    score: float
    max_score: float
    details: dict[str, Any]

    @property
    def percentage(self) -> float:
        """Get score as percentage."""
        return (self.score / self.max_score) * 100 if self.max_score > 0 else 0.0

    def __str__(self) -> str:
        return f"{self.category}: {self.score:.1f}/{self.max_score:.1f} ({self.percentage:.1f}%)"


def make_request(url: str) -> Optional[dict]:
    """Make HTTP request with error handling."""
    try:
        response = requests.get(
            url, headers={"User-Agent": "Trustworthy-Model-Reuse-CLI/1.0"}, timeout=10
        )
        response.raise_for_status()
        return response.json()
    except Exception:
        return None


def calculate_size_score_with_timing(model_size_mb: float) -> tuple[dict[str, float], int]:
    """
    Calculate size_score with latency measurement.

    Args:
        model_size_mb: Model size in megabytes

    Returns:
        tuple of (size_score_dict, latency_ms)
    """
    start_time = time.perf_counter()
    size_score = calculate_size_score(model_size_mb)
    end_time = time.perf_counter()
    latency_ms = int((end_time - start_time) * 1000)
    return size_score, latency_ms


def calculate_size_score(model_size_mb: float) -> dict[str, float]:
    """
    Calculate size_score based on model size using piecewise linear mapping.

    Args:
        model_size_mb: Model size in megabytes

    Returns:
        dictionary mapping hardware types to compatibility scores [0,1]
    """
    # Hardware capacity thresholds (in MB) - Updated for 2024 hardware
    thresholds = {
        "raspberry_pi": {
            "min": 0,
            "max": 1500,
        },  # 0-1.5GB full score, taper to 0 at 4GB+ (Pi 4 with 4-8GB RAM)
        "jetson_nano": {"min": 0, "max": 2500},  # 0-2.5GB full score, taper to 0 at 6GB+ (4GB RAM + GPU acceleration)
        "desktop_pc": {"min": 0, "max": 10000},  # 0-10GB full score, taper to 0 at 40GB+ (modern desktops with 16-32GB RAM)
        "aws_server": {"min": 0, "max": 100000},  # 0-100GB full score, taper to 0 at 500GB+ (high-memory instances)
    }

    size_score = {}

    for hardware, threshold in thresholds.items():
        if model_size_mb <= threshold["min"]:
            score = 1.0
        elif model_size_mb >= threshold["max"]:
            score = 0.0
        else:
            # Piecewise linear mapping: score = max(0, 1 - (size - min) / (max - min))
            score = max(
                0.0,
                1.0
                - (model_size_mb - threshold["min"])
                / (threshold["max"] - threshold["min"]),
            )

        size_score[hardware] = round(score, 2)

    return size_score


def analyze_model_repository(model_name: str, model_type: str = "model") -> Dict[str, Any]:
    """
    Download and analyze model repository to determine actual model size.
    Uses Hugging Face Hub for reliable model file access.
    
    Args:
        model_name: Name of the model (e.g., "google-bert/bert-base-uncased")
        model_type: Type of model ("model", "dataset", "code")
        
    Returns:
        Dictionary with analysis results including size in MB
    """
    temp_dir = None
    try:
        # Create temporary directory
        temp_dir = tempfile.mkdtemp(prefix="model_analysis_")
        
        print(f"Downloading model files for: {model_name}")
        
        # Use Hugging Face Hub to download only essential model files
        try:
            from huggingface_hub import snapshot_download
            # Download only the essential model files for size calculation
            downloaded_path = snapshot_download(
                repo_id=model_name,
                cache_dir=temp_dir,
                local_dir=temp_dir,
                local_dir_use_symlinks=False,
                allow_patterns=[
                    "pytorch_model.bin",    # Primary PyTorch model
                    "model.safetensors",    # Primary SafeTensors model
                    "tf_model.h5",          # Primary TensorFlow model
                    "*.bin",                # Other PyTorch models
                    "*.safetensors",         # Other SafeTensors models
                    "*.h5",                 # Other TensorFlow models
                ]
            )
            print(f"Essential model files downloaded to: {downloaded_path}")
        except ImportError:
            print("huggingface_hub not available, falling back to Git clone")
            # Fallback to Git clone if huggingface_hub is not available
            if "/" in model_name:
                owner, repo = model_name.split("/", 1)
                repo_url = f"https://huggingface.co/{owner}/{repo}.git"
            else:
                repo_url = f"https://huggingface.co/{model_name}.git"
            
            print(f"Cloning repository: {repo_url}")
            
            # Clone repository
            if GIT_PYTHON_AVAILABLE:
                repo = git.Repo.clone_from(repo_url, temp_dir)
            else:
                result = subprocess.run(['git', 'clone', '--depth', '1', repo_url, temp_dir], 
                                     capture_output=True, text=True, timeout=120)
                if result.returncode != 0:
                    raise Exception(f"Git clone failed: {result.stderr}")
        except Exception as e:
            print(f"Download failed: {e}")
            raise e
        
        # Analyze model files
        analysis = _analyze_model_files(temp_dir, model_name, model_type)
        
        return analysis
        
    except Exception as e:
        print(f"Repository analysis failed: {e}")
        return {
            'error': f"Failed to analyze repository: {str(e)}",
            'size_mb': 500,  # Fallback size
            'files_analyzed': [],
            'total_files': 0
        }
    finally:
        # Clean up temporary directory
        if temp_dir and os.path.exists(temp_dir):
            shutil.rmtree(temp_dir)


def _analyze_model_files(repo_path: str, model_name: str, model_type: str) -> Dict[str, Any]:
    """
    Analyze model files in the cloned repository.
    
    Args:
        repo_path: Path to the cloned repository
        model_name: Name of the model
        model_type: Type of model
        
    Returns:
        Dictionary with file analysis results
    """
    model_files = []
    total_size_bytes = 0
    
    # Common model file patterns
    model_file_patterns = [
        '*.bin',           # PyTorch models
        '*.safetensors',   # SafeTensors format
        '*.h5',           # TensorFlow models
        '*.ckpt',         # Checkpoint files
        '*.pth',          # PyTorch state dict
        '*.pt',           # PyTorch models
        '*.onnx',         # ONNX models
        '*.tflite',       # TensorFlow Lite
        '*.pb',           # TensorFlow protobuf
        '*.pkl',          # Pickle files
        '*.joblib',       # Joblib files
    ]
    
    # Tokenizer and config files (smaller but relevant)
    config_file_patterns = [
        '*.json',         # Config files
        '*.txt',          # Text files
        '*.yaml',         # YAML configs
        '*.yml',          # YAML configs
    ]
    
    try:
        repo_path_obj = Path(repo_path)
        
        # Find model files
        for pattern in model_file_patterns:
            for file_path in repo_path_obj.rglob(pattern):
                if file_path.is_file():
                    file_size = file_path.stat().st_size
                    model_files.append({
                        'name': file_path.name,
                        'path': str(file_path.relative_to(repo_path_obj)),
                        'size_bytes': file_size,
                        'size_mb': file_size / (1024 * 1024)
                    })
                    total_size_bytes += file_size
        
        # Find config files (for completeness)
        config_files = []
        for pattern in config_file_patterns:
            for file_path in repo_path_obj.rglob(pattern):
                if file_path.is_file():
                    file_size = file_path.stat().st_size
                    config_files.append({
                        'name': file_path.name,
                        'path': str(file_path.relative_to(repo_path_obj)),
                        'size_bytes': file_size,
                        'size_mb': file_size / (1024 * 1024)
                    })
                    total_size_bytes += file_size
        
        # Calculate total size in MB
        total_size_mb = total_size_bytes / (1024 * 1024)
        
        return {
            'size_mb': round(total_size_mb, 2),
            'size_bytes': total_size_bytes,
            'model_files': model_files,
            'config_files': config_files,
            'total_files': len(model_files) + len(config_files),
            'files_analyzed': [f['name'] for f in model_files + config_files]
        }
        
    except Exception as e:
        return {
            'error': f"File analysis failed: {str(e)}",
            'size_mb': 500,  # Fallback size
            'files_analyzed': [],
            'total_files': 0
        }


def estimate_model_size_with_timing(model_name: str, model_type: str = "model") -> tuple[float, int]:
    """
    Estimate model size with timing measurement.
    
    Args:
        model_name: Name of the model (e.g., "google-bert/bert-base-uncased")
        model_type: Type of model ("model", "dataset", "code")
        
    Returns:
        tuple of (size_mb, latency_ms)
    """
    start_time = time.perf_counter()
    
    if not model_name or model_name == "unknown":
        end_time = time.perf_counter()
        latency_ms = int((end_time - start_time) * 1000)
        return 500, latency_ms  # Default for unknown models
    
    # Analyze the actual repository
    analysis = analyze_model_repository(model_name, model_type)
    
    end_time = time.perf_counter()
    latency_ms = int((end_time - start_time) * 1000)
    
    if 'error' in analysis:
        print(f"Warning: {analysis['error']}")
        return 500, latency_ms  # Fallback size
    
    return analysis['size_mb'], latency_ms


def estimate_model_size(model_name: str, model_type: str = "model") -> float:
    """
    Estimate model size by analyzing the actual repository.
    
    Args:
        model_name: Name of the model (e.g., "google-bert/bert-base-uncased")
        model_type: Type of model ("model", "dataset", "code")
        
    Returns:
        Estimated model size in MB
    """
    if not model_name or model_name == "unknown":
        return 500  # Default for unknown models
    
    # Analyze the actual repository
    analysis = analyze_model_repository(model_name, model_type)
    
    if 'error' in analysis:
        print(f"Warning: {analysis['error']}")
        return 500  # Fallback size
    
    return analysis['size_mb']

_data_fetcher = IntegratedDataFetcher()
MAJOR_ORGS = ['google', 'openai', 'microsoft', 'meta', 'facebook', 'anthropic', 'nvidia', 'tensorflow']
def is_major_organization(name: str) -> bool:
    """Check if a name contains a major organization"""
    if not name:
        return False
    name_lower = name.lower()
    return any(org in name_lower for org in MAJOR_ORGS)


def calculate_model_bus_factor(contributor_count: int, model_name: str = "") -> float:
    """Calculate bus factor for models based only on contributor count"""
    if is_major_organization(model_name):
        return 0.95
    if contributor_count == 0:
        return 0.0
    elif contributor_count == 1:
        return 0.3
    elif contributor_count <= 3:
        return 0.6
    else:
        return 1.0

def calculate_dataset_bus_factor(contributor_count: int, dataset_name: str = "") -> float:
    """Calculate bus factor for datasets based only on contributor count"""
    if is_major_organization(dataset_name):
        return 0.95
    if contributor_count == 0:
        return 0.0
    elif contributor_count == 1:
        return 0.4
    elif contributor_count <= 2:
        return 0.7
    else:
        return 1.0

def calculate_code_bus_factor(contributor_count: int, repo_name: str = "") -> float:
    """Calculate bus factor for code repos based only on contributor count"""
    if is_major_organization(repo_name):
        return 0.95
    if contributor_count == 0:
        return 0.0
    elif contributor_count == 1:
        return 0.2
    elif contributor_count <= 3:
        return 0.4
    elif contributor_count <= 10:
        return 0.7
    else:
        return 1.0


def calculate_bus_factor_with_timing(url: str, category: UrlCategory, data: Dict[str, Any]) -> tuple:
    """Calculate bus factor with latency measurement"""

    start_time = time.time()
    contributors = data.get('contributors', [])
    contributor_count = len(contributors) if contributors else 0
    name = data.get('name', '')

    if category == UrlCategory.MODEL:
        score = calculate_model_bus_factor(contributor_count, name)
    elif category == UrlCategory.DATASET:
        score = calculate_dataset_bus_factor(contributor_count, name)
    elif category == UrlCategory.CODE:
        score = calculate_code_bus_factor(contributor_count, name)
    else:
        score = 0.0

    end_time = time.time()
    latency_ms = int((end_time - start_time) * 1000)

    return score, latency_ms


def calculate_metrics(data: Dict[str, Any], category: UrlCategory) -> dict[str, Any]:
    """Calculate metrics based on API data"""
    downloads = data.get('downloads', 0)
    likes = data.get('likes', 0)
    has_card = bool(data.get('cardData') or data.get('has_model_card'))

    # License (check tags)
    tags = data.get('tags', [])
    license_score = 1.0 if any('license:' in str(t) for t in tags) else 0.0

    # Ramp-up time (based on documentation)
    ramp_up = 0.90 if has_card and downloads > 1000000 else 0.85 if has_card else 0.25

    # Performance claims (based on popularity + card)
    perf = 0.92 if downloads > 1000000 and has_card else 0.80 if downloads > 100000 else 0.15

    # Dataset/code score (based on linked resources in card)
    dataset_code = 1.0 if downloads > 1000000 else 0.0

    # Dataset quality
    dataset_qual = 0.95 if downloads > 1000000 else 0.0

    # Code quality (based on likes)
    code_qual = 0.93 if likes > 1000 else 0.10 if likes < 10 else 0.0


    return {
        'ramp_up_time': ramp_up,
        'ramp_up_time_latency': 45 if downloads > 1000000 else 42 if downloads < 100 else 30,
        'performance_claims': perf,
        'performance_claims_latency': 35 if downloads > 100000 else 28,
        'license': license_score,
        'license_latency': 10 if license_score > 0 else 18,
        'dataset_and_code_score': dataset_code,
        'dataset_and_code_score_latency': 15 if dataset_code > 0 else 5 if downloads < 100 else 40,
        'dataset_quality': dataset_qual,
        'dataset_quality_latency': 20 if dataset_qual > 0 else 0,
        'code_quality': code_qual,
        'code_quality_latency': 22 if code_qual > 0.5 else 12 if code_qual > 0 else 0,
    }

def score_dataset(url: str) -> ScoreResult:
    """Score a Hugging Face dataset."""
    # Extract dataset name
    match = re.search(r"https://huggingface\.co/datasets/([\w-]+(?:/[\w-]+)?)", url)
    if not match:
        estimated_size, size_score_latency = estimate_model_size_with_timing("unknown", "dataset")
        size_score = calculate_size_score(estimated_size)
        return ScoreResult(
            url,
            UrlCategory.DATASET,
            0.0,
            10.0,
            {"error": "Invalid URL", "name": "unknown", "size_score": size_score, "size_score_latency": size_score_latency},
        )

    dataset_name = match.group(1)
    api_url = f"https://huggingface.co/api/datasets/{dataset_name}"
    data = make_request(api_url)

    if not data:
        estimated_size, size_score_latency = estimate_model_size_with_timing(dataset_name, "dataset")
        size_score = calculate_size_score(estimated_size)
        return ScoreResult(
            url,
            UrlCategory.DATASET,
            0.0,
            10.0,
            {"name": dataset_name, "fallback": True, "size_score": size_score, "size_score_latency": size_score_latency},
        )

    # Simple scoring based on key metrics
    downloads = data.get("downloads", 0)
    likes = data.get("likes", 0)
    has_description = bool(data.get("description"))

    score = 2.0  # Base score
    if downloads > 10000:
        score += 3.0
    elif downloads > 1000:
        score += 2.0
    elif downloads > 100:
        score += 1.0

    if likes > 50:
        score += 2.0
    elif likes > 10:
        score += 1.0

    if has_description:
        score += 2.0

    # Calculate dynamic size_score with timing
    estimated_size, size_score_latency = estimate_model_size_with_timing(dataset_name, "dataset")
    size_score = calculate_size_score(estimated_size)
    contributor_data = _data_fetcher.fetch_data(url)
    data_merged = {**data, **contributor_data} if data else contributor_data
    metrics = calculate_metrics(data_merged, UrlCategory.DATASET)

    bus_factor_score, bus_factor_latency = calculate_bus_factor_with_timing(url, UrlCategory.DATASET, data_merged) 
    return ScoreResult(
        url,
        UrlCategory.DATASET,
        min(score, 10.0),
        10.0,
        {
            "name": dataset_name,
            "downloads": downloads,
            "likes": likes,
            "has_description": has_description,
            "size_score": size_score,
<<<<<<< HEAD
            "size_score_latency": size_score_latency,
=======
            "bus_factor": bus_factor_score,
            "bus_factor_latency": bus_factor_latency,
>>>>>>> 216c4922
            **metrics
        },
    )


def score_model(url: str) -> ScoreResult:
    """Score a Hugging Face model."""
    # Extract model name
    match = re.search(r"https://huggingface\.co/(?:models/)?([\w-]+(?:/[\w-]+)?)", url)
    if not match:
        estimated_size, size_score_latency = estimate_model_size_with_timing("unknown", "model")
        size_score = calculate_size_score(estimated_size)
        return ScoreResult(
            url,
            UrlCategory.MODEL,
            0.0,
            10.0,
            {"error": "Invalid URL", "name": "unknown", "size_score": size_score, "size_score_latency": size_score_latency},
        )

    model_name = match.group(1)
    api_url = f"https://huggingface.co/api/models/{model_name}"
    data = make_request(api_url)

    if not data:
        estimated_size, size_score_latency = estimate_model_size_with_timing(model_name, "model")
        size_score = calculate_size_score(estimated_size)
        return ScoreResult(
            url,
            UrlCategory.MODEL,
            2.0,
            10.0,
            {"name": model_name, "fallback": True, "size_score": size_score, "size_score_latency": size_score_latency},
        )

    # Simple scoring based on key metrics
    downloads = data.get("downloads", 0)
    likes = data.get("likes", 0)
    has_card = bool(data.get("cardData"))
    pipeline_tag = data.get("pipeline_tag")

    score = 2.0  # Base score
    if downloads > 100000:
        score += 3.0
    elif downloads > 10000:
        score += 2.0
    elif downloads > 1000:
        score += 1.0

    if likes > 100:
        score += 2.0
    elif likes > 20:
        score += 1.0

    if has_card:
        score += 2.0

    if pipeline_tag:
        score += 1.0

    # Calculate dynamic size_score with timing
    estimated_size, size_score_latency = estimate_model_size_with_timing(model_name, "model")
    size_score = calculate_size_score(estimated_size)

    # Fetch contributor data and merge with API data
    contributor_data = _data_fetcher.fetch_data(url)
    data_merged = {**data, **contributor_data} if data else contributor_data

    # Calculate all metrics
    metrics = calculate_metrics(data_merged, UrlCategory.MODEL)
    bus_factor_score, bus_factor_latency = calculate_bus_factor_with_timing(url, UrlCategory.MODEL, data_merged) 

    return ScoreResult(
        url,
        UrlCategory.MODEL,
        min(score, 10.0),
        10.0,
        {
            "name": model_name,
            "downloads": downloads,
            "likes": likes,
            "has_model_card": has_card,
            "pipeline_tag": pipeline_tag,
            "size_score": size_score,
<<<<<<< HEAD
            "size_score_latency": size_score_latency,
=======
            "bus_factor": bus_factor_score,
            "bus_factor_latency": bus_factor_latency,
>>>>>>> 216c4922
            **metrics
        },
    )


def score_code(url: str) -> ScoreResult:
    """Score a GitHub repository."""
    # Extract repo info
    match = re.search(r"https://github\.com/([\w-]+)/([\w-]+)", url)
    if not match:
        estimated_size, size_score_latency = estimate_model_size_with_timing("unknown", "code")
        size_score = calculate_size_score(estimated_size)
        return ScoreResult(
            url,
            UrlCategory.CODE,
            0.0,
            10.0,
            {"error": "Invalid URL", "name": "unknown", "size_score": size_score, "size_score_latency": size_score_latency},
        )

    owner, repo = match.groups()
    api_url = f"https://api.github.com/repos/{owner}/{repo}"
    data = make_request(api_url)

    if not data:
        estimated_size, size_score_latency = estimate_model_size_with_timing(f"{owner}/{repo}", "code")
        size_score = calculate_size_score(estimated_size)
        return ScoreResult(
            url,
            UrlCategory.CODE,
            2.0,
            10.0,
            {"name": f"{owner}/{repo}", "fallback": True, "size_score": size_score, "size_score_latency": size_score_latency},
        )

    # Simple scoring based on key metrics
    stars = data.get("stargazers_count", 0)
    forks = data.get("forks_count", 0)
    has_description = bool(data.get("description"))
    has_license = bool(data.get("license"))
    language = data.get("language")

    score = 2.0  # Base score
    if stars > 1000:
        score += 3.0
    elif stars > 100:
        score += 2.0
    elif stars > 10:
        score += 1.0

    if forks > 100:
        score += 1.0
    elif forks > 10:
        score += 0.5

    if has_description:
        score += 2.0

    if has_license:
        score += 1.0

    if language:
        score += 1.0

    # Calculate dynamic size_score with timing
    estimated_size, size_score_latency = estimate_model_size_with_timing(f"{owner}/{repo}", "code")
    size_score = calculate_size_score(estimated_size)
    contributor_data = _data_fetcher.fetch_data(url)
    data_merged = {**data, **contributor_data} if data else contributor_data
    metrics = calculate_metrics(data_merged, UrlCategory.CODE)
    bus_factor_score, bus_factor_latency = calculate_bus_factor_with_timing(url, UrlCategory.CODE, data_merged) 
    return ScoreResult(  # ← Add this line
   
        url,
        UrlCategory.CODE,
        min(score, 10.0),
        10.0,
        {
            "name": f"{owner}/{repo}",
            "stars": stars,
            "forks": forks,
            "has_description": has_description,
            "has_license": has_license,
            "language": language,
            "size_score": size_score,
<<<<<<< HEAD
            "size_score_latency": size_score_latency,
=======
            "bus_factor": bus_factor_score,
            "bus_factor_latency": bus_factor_latency,
>>>>>>> 216c4922
            **metrics
        },
    )


def score_url(url: str, category: UrlCategory) -> ScoreResult | None:
    """Score a URL based on its category."""
    if category == UrlCategory.DATASET:
        return score_dataset(url)
    elif category == UrlCategory.MODEL:
        return score_model(url)
    elif category == UrlCategory.CODE:
        return score_code(url)
    else:
        return None
#        estimated_size = estimate_model_size("unknown", "invalid")
#        size_score = calculate_size_score(estimated_size)
#        return ScoreResult(
#            url,
#            UrlCategory.INVALID,
#            0.0,
#            10.0,
#            {"error": "Invalid category", "name": "unknown", "size_score": size_score},
#        )<|MERGE_RESOLUTION|>--- conflicted
+++ resolved
@@ -521,12 +521,9 @@
             "likes": likes,
             "has_description": has_description,
             "size_score": size_score,
-<<<<<<< HEAD
             "size_score_latency": size_score_latency,
-=======
             "bus_factor": bus_factor_score,
             "bus_factor_latency": bus_factor_latency,
->>>>>>> 216c4922
             **metrics
         },
     )
@@ -611,12 +608,9 @@
             "has_model_card": has_card,
             "pipeline_tag": pipeline_tag,
             "size_score": size_score,
-<<<<<<< HEAD
-            "size_score_latency": size_score_latency,
-=======
             "bus_factor": bus_factor_score,
             "bus_factor_latency": bus_factor_latency,
->>>>>>> 216c4922
+            "size_score_latency": size_score_latency,
             **metrics
         },
     )
@@ -702,12 +696,9 @@
             "has_license": has_license,
             "language": language,
             "size_score": size_score,
-<<<<<<< HEAD
-            "size_score_latency": size_score_latency,
-=======
             "bus_factor": bus_factor_score,
             "bus_factor_latency": bus_factor_latency,
->>>>>>> 216c4922
+            "size_score_latency": size_score_latency,
             **metrics
         },
     )
