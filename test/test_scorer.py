--- conflicted
+++ resolved
@@ -140,11 +140,7 @@
     def test_estimate_known_model(self):
         """Test estimation for known model"""
         size = estimate_model_size("google/bert", "https://huggingface.co/google-bert/bert-base-uncased", "model")
-<<<<<<< HEAD
-        assert size == 0.67
-=======
-        assert size == 1000
->>>>>>> bfd7ea88
+        assert size == 500
 
 
 class TestScoreDataset:
@@ -180,7 +176,6 @@
         assert result.details["downloads"] == 50000
         assert result.details["likes"] == 100
 
-<<<<<<< HEAD
     # @patch("src.scorer.make_request")
     # def test_score_dataset_high_downloads(self, mock_request):
     #     """Test scoring dataset with high downloads"""
@@ -205,33 +200,6 @@
     #     result = score_dataset("https://huggingface.co/datasets/test")
     #     assert result.score >= 2.0
     #     assert result.score <= 4.0
-=======
-    @patch("src.scorer.make_request")
-    def test_score_dataset_high_downloads(self, mock_request):
-        """Test scoring dataset with high downloads"""
-        mock_request.return_value = {
-            "downloads": 100000,
-            "likes": 60,
-            "description": "Test"
-        }
-
-        result = score_dataset("https://huggingface.co/datasets/test")
-        assert result.score >= 7.0
-
-    @patch("src.scorer.make_request")
-    def test_score_dataset_low_metrics(self, mock_request):
-        """Test scoring dataset with low metrics"""
-        mock_request.return_value = {
-            "downloads": 50,
-            "likes": 1,
-            "description": ""
-        }
-
-        result = score_dataset("https://huggingface.co/datasets/test")
-        assert result.score >= 2.0
-        assert result.score <= 4.0
-
->>>>>>> bfd7ea88
 
 class TestScoreModel:
     """Tests for score_model function"""
@@ -243,7 +211,6 @@
         assert result.score == 0.0
         assert "error" in result.details
 
-<<<<<<< HEAD
     # @patch("src.scorer.make_request")
     # def test_score_model_no_data(self, mock_request):
     #     """Test scoring model with no API data"""
@@ -283,47 +250,6 @@
 
     #     result = score_model("test_url")
     #     assert result.score >= 8.0
-=======
-    @patch("src.scorer.make_request")
-    def test_score_model_no_data(self, mock_request):
-        """Test scoring model with no API data"""
-        mock_request.return_value = None
-
-        result = score_model("https://huggingface.co/google/bert")
-        assert result.category == UrlCategory.MODEL
-        assert result.score == 2.0
-        assert result.details["name"] == "google/bert"
-
-    @patch("src.scorer.make_request")
-    def test_score_model_with_data(self, mock_request):
-        """Test scoring model with API data"""
-        mock_request.return_value = {
-            "downloads": 200000,
-            "likes": 150,
-            "cardData": {"key": "value"},
-            "pipeline_tag": "text-classification"
-        }
-
-        result = score_model("https://huggingface.co/google/bert")
-        assert result.score > 5.0
-        assert result.details["downloads"] == 200000
-        assert result.details["likes"] == 150
-        assert result.details["has_model_card"] == True
-        assert result.details["pipeline_tag"] == "text-classification"
-
-    @patch("src.scorer.make_request")
-    def test_score_model_high_metrics(self, mock_request):
-        """Test scoring model with high metrics"""
-        mock_request.return_value = {
-            "downloads": 500000,
-            "likes": 200,
-            "cardData": {},
-            "pipeline_tag": "text-generation"
-        }
-
-        result = score_model("https://huggingface.co/test/model")
-        assert result.score >= 8.0
->>>>>>> bfd7ea88
 
 
 class TestScoreCode:
