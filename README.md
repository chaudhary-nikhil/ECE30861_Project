--- conflicted
+++ resolved
@@ -1,9 +1,5 @@
 # ECE30861_Project
 This is the repository for our ECE 40861 (software engineering) group project. 
 Group Members:
-<<<<<<< HEAD
 Nikhil M Chaudhary (chaudh53@purdue.edu)
-=======
-Nikhil Chaudhary (chaudh53@purdue.edu)
-Luisa Cruz (lcruzmio@purdue.edu)
->>>>>>> 7c3da8b3
+Luisa Cruz (lcruzmio@purdue.edu)